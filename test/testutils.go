//
//  Copyright 2021 The AVFS authors
//
//  Licensed under the Apache License, Version 2.0 (the "License");
//  you may not use this file except in compliance with the License.
//  You may obtain a copy of the License at
//
//  	http://www.apache.org/licenses/LICENSE-2.0
//
//  Unless required by applicable law or agreed to in writing, software
//  distributed under the License is distributed on an "AS IS" BASIS,
//  WITHOUT WARRANTIES OR CONDITIONS OF ANY KIND, either express or implied.
//  See the License for the specific language governing permissions and
//  limitations under the License.
//

package test

import (
	"bytes"
	"crypto/sha512"
	"fmt"
	"io/fs"
	"math/rand"
	"path/filepath"
	"sort"
	"strconv"
	"strings"
	"testing"

	"github.com/avfs/avfs"
	"github.com/avfs/avfs/vfs/memfs"
)

const (
	defaultUmask = fs.FileMode(0o22) // defaultUmask is the default umask.
)

type pathTest struct {
	path, result string
}

// TestAbs test Abs function.
func (sfs *SuiteFS) TestAbs(t *testing.T, testDir string) {
	vfs := sfs.vfsSetup

	t.Run("Abs", func(t *testing.T) {
		// Test directories relative to temporary directory.
		// The tests are run in absTestDirs[0].
		absTestDirs := []string{
			"a",
			"a/b",
			"a/b/c",
		}

		// Test paths relative to temporary directory. $ expands to the directory.
		// The tests are run in absTestDirs[0].
		// We create absTestDirs first.
		absTests := []string{
			".",
			"b",
			"b/",
			"../a",
			"../a/b",
			"../a/b/./c/../../.././a",
			"../a/b/./c/../../.././a/",
			"$",
			"$/.",
			"$/a/../a/b",
			"$/a/b/c/../../.././a",
			"$/a/b/c/../../.././a/",
		}

		wd, err := vfs.Getwd()
		if err != nil {
			t.Fatal("getwd failed: ", err)
		}

		err = vfs.Chdir(testDir)
		if err != nil {
			t.Fatal("chdir failed: ", err)
		}

		defer vfs.Chdir(wd) //nolint:errcheck // Ignore errors.

		for _, dir := range absTestDirs {
			err = vfs.Mkdir(dir, 0o777)
			if err != nil {
				t.Fatal("Mkdir failed: ", err)
			}
		}

		err = vfs.Chdir(absTestDirs[0])
		if err != nil {
			t.Fatal("chdir failed: ", err)
		}

		vfs = sfs.vfsTest

		for _, path := range absTests {
			path = strings.ReplaceAll(path, "$", testDir)

			info, err := vfs.Stat(path)
			if err != nil {
				t.Errorf("%s: %s", path, err)

				continue
			}

			abspath, err := vfs.Abs(path)
			if err != nil {
				t.Errorf("Abs(%q) error: %v", path, err)

				continue
			}

			absinfo, err := vfs.Stat(abspath)
			if err != nil || !vfs.SameFile(absinfo, info) {
				t.Errorf("Abs(%q)=%q, not the same file", path, abspath)
			}

			if !vfs.IsAbs(abspath) {
				t.Errorf("Abs(%q)=%q, not an absolute path", path, abspath)
			}

			if vfs.IsAbs(abspath) && abspath != vfs.Clean(abspath) {
				t.Errorf("Abs(%q)=%q, isn't clean", path, abspath)
			}
		}
	})

	// AbsEmptyString tests Abs functions with an empty string input.
	// Empty path needs to be special-cased on Windows. See golang.org/issue/24441.
	// We test it separately from all other absTests because the empty string is not
	// a valid path, so it can't be used with os.Stat.
	t.Run("AbsEmptyString", func(t *testing.T) {
		wd, err := vfs.Getwd()
		if err != nil {
			t.Fatal("getwd failed: ", err)
		}

		err = vfs.Chdir(testDir)
		if err != nil {
			t.Fatal("chdir failed: ", err)
		}

		defer vfs.Chdir(wd) //nolint:errcheck // Ignore errors.

		info, err := vfs.Stat(testDir)
		if err != nil {
			t.Fatalf("%s: %s", testDir, err)
		}

		abspath, err := vfs.Abs("")
		if err != nil {
			t.Fatalf(`Abs("") error: %v`, err)
		}

		absinfo, err := vfs.Stat(abspath)
		if err != nil || !vfs.SameFile(absinfo, info) {
			t.Errorf(`Abs("")=%q, not the same file`, abspath)
		}

		if !vfs.IsAbs(abspath) {
			t.Errorf(`Abs("")=%q, not an absolute path`, abspath)
		}

		if vfs.IsAbs(abspath) && abspath != vfs.Clean(abspath) {
			t.Errorf(`Abs("")=%q, isn't clean`, abspath)
		}
	})
}

// TestBase tests Base function.
func (sfs *SuiteFS) TestBase(t *testing.T, _ string) {
	vfs := sfs.vfsTest

	var baseTests []*pathTest

	switch vfs.OSType() {
	case avfs.OsWindows:
		baseTests = []*pathTest{
			{`c:\`, `\`},
			{`c:.`, `.`},
			{`c:\a\b`, `b`},
			{`c:a\b`, `b`},
			{`c:a\b\c`, `c`},
			{`\\host\share\`, `\`},
			{`\\host\share\a`, `a`},
			{`\\host\share\a\b`, `b`},
		}
	default:
		baseTests = []*pathTest{
			{"", "."},
			{".", "."},
			{"/.", "."},
			{"/", "/"},
			{"////", "/"},
			{"x/", "x"},
			{"abc", "abc"},
			{"abc/def", "def"},
			{"a/b/.x", ".x"},
			{"a/b/c.", "c."},
			{"a/b/c.x", "c.x"},
		}
	}

	for _, test := range baseTests {
		s := vfs.Base(test.path)
		if s != test.result {
			t.Errorf("Base(%q) = %q, want %q", test.path, s, test.result)
		}
	}
}

// TestClean tests Clean function.
func (sfs *SuiteFS) TestClean(t *testing.T, _ string) {
	vfs := sfs.vfsTest

	var cleanTests []*pathTest

	switch vfs.OSType() {
	case avfs.OsWindows:
		cleanTests = []*pathTest{
			{`c:`, `c:.`},
			{`c:\`, `c:\`},
			{`c:\abc`, `c:\abc`},
			{`c:abc\..\..\.\.\..\def`, `c:..\..\def`},
			{`c:\abc\def\..\..`, `c:\`},
			{`c:\..\abc`, `c:\abc`},
			{`c:..\abc`, `c:..\abc`},
			{`\`, `\`},
			{`/`, `\`},
			{`\\i\..\c$`, `\c$`},
			{`\\i\..\i\c$`, `\i\c$`},
			{`\\i\..\I\c$`, `\I\c$`},
			{`\\host\share\foo\..\bar`, `\\host\share\bar`},
			{`//host/share/foo/../baz`, `\\host\share\baz`},
			{`\\a\b\..\c`, `\\a\b\c`},
			{`\\a\b`, `\\a\b`},
		}
	default:
		cleanTests = []*pathTest{
			// Already clean
			{"abc", "abc"},
			{"abc/def", "abc/def"},
			{"a/b/c", "a/b/c"},
			{".", "."},
			{"..", ".."},
			{"../..", "../.."},
			{"../../abc", "../../abc"},
			{"/abc", "/abc"},
			{"/", "/"},

			// Empty is current dir
			{"", "."},

			// Remove trailing slash
			{"abc/", "abc"},
			{"abc/def/", "abc/def"},
			{"a/b/c/", "a/b/c"},
			{"./", "."},
			{"../", ".."},
			{"../../", "../.."},
			{"/abc/", "/abc"},

			// Remove doubled slash
			{"abc//def//ghi", "abc/def/ghi"},
			{"//abc", "/abc"},
			{"///abc", "/abc"},
			{"//abc//", "/abc"},
			{"abc//", "abc"},

			// Remove . elements
			{"abc/./def", "abc/def"},
			{"/./abc/def", "/abc/def"},
			{"abc/.", "abc"},

			// Remove .. elements
			{"abc/def/ghi/../jkl", "abc/def/jkl"},
			{"abc/def/../ghi/../jkl", "abc/jkl"},
			{"abc/def/..", "abc"},
			{"abc/def/../..", "."},
			{"/abc/def/../..", "/"},
			{"abc/def/../../..", ".."},
			{"/abc/def/../../..", "/"},
			{"abc/def/../../../ghi/jkl/../../../mno", "../../mno"},
			{"/../abc", "/abc"},

			// Combinations
			{"abc/./../def", "def"},
			{"abc//./../def", "def"},
			{"abc/../../././../def", "../../def"},
		}
	}

	for _, test := range cleanTests {
		s := vfs.Clean(test.path)
		if s != test.result {
			t.Errorf("Clean(%q) = %q, want %q", test.path, s, test.result)
		}

		s = vfs.Clean(test.result)
		if s != test.result {
			t.Errorf("Clean(%q) = %q, want %q", test.result, s, test.result)
		}
	}
}

// TestCopyFile tests avfs.CopyFile function.
func (sfs *SuiteFS) TestCopyFile(t *testing.T, testDir string) {
	const copyFile = "CopyFile"

	srcFs := sfs.vfsSetup
	dstFs := memfs.New()

	rtParams := &avfs.RndTreeParams{
		MinName: 32, MaxName: 32,
		MinFiles: 32, MaxFiles: 32,
		MinFileSize: 0, MaxFileSize: 100 * 1024,
	}

	rt, err := avfs.NewRndTree(srcFs, testDir, rtParams)
	if !CheckNoError(t, "NewRndTree", err) {
		return
	}

	err = rt.CreateTree()
	if !CheckNoError(t, "CreateTree", err) {
		return
	}

	h := sha512.New()

	t.Run("CopyFile_WithHashSum", func(t *testing.T) {
		dstDir, err := dstFs.MkdirTemp("", copyFile)
		if !CheckNoError(t, "MkdirTemp", err) {
			return
		}

		defer dstFs.RemoveAll(dstDir) //nolint:errcheck // Ignore errors.

		for _, srcFile := range rt.Files {
			fileName := srcFs.Base(srcFile.Name)
			dstPath := dstFs.Join(dstDir, fileName)
			copyName := fmt.Sprintf("CopyFile (%s)%s, (%s)%s", dstFs.Type(), dstPath, srcFs.Type(), srcFile.Name)

			wantSum, err := avfs.CopyFileHash(dstFs, srcFs, dstPath, srcFile.Name, h)
			CheckNoError(t, copyName, err)

			gotSum, err := avfs.HashFile(dstFs, dstPath, h)
			CheckNoError(t, fmt.Sprintf("HashFile (%s)%s", dstFs.Type(), dstPath), err)

			if !bytes.Equal(wantSum, gotSum) {
				t.Errorf("HashFile %s : \nwant : %x\ngot  : %x", fileName, wantSum, gotSum)
			}
		}
	})

	t.Run("CopyFile", func(t *testing.T) {
		dstDir, err := dstFs.MkdirTemp("", copyFile)
		if !CheckNoError(t, "MkdirTemp "+copyFile, err) {
			return
		}

		for _, srcFile := range rt.Files {
			fileName := srcFs.Base(srcFile.Name)
			dstPath := dstFs.Join(dstDir, fileName)
			copyName := fmt.Sprintf("CopyFile (%s)%s, (%s)%s", dstFs.Type(), dstPath, srcFs.Type(), srcFile.Name)

			err = avfs.CopyFile(dstFs, srcFs, dstPath, srcFile.Name)
			CheckNoError(t, copyName, err)

			wantSum, err := avfs.HashFile(srcFs, srcFile.Name, h)
			CheckNoError(t, fmt.Sprintf("HashFile (%s)%s", srcFs.Type(), srcFile.Name), err)

			gotSum, err := avfs.HashFile(dstFs, dstPath, h)
			CheckNoError(t, fmt.Sprintf("HashFile (%s)%s", dstFs.Type(), dstPath), err)

			if !bytes.Equal(wantSum, gotSum) {
				t.Errorf("HashFile %s : \nwant : %x\ngot  : %x", fileName, wantSum, gotSum)
			}
		}
	})
}

// TestCreateSystemDirs tests CreateSystemDirs function.
func (sfs *SuiteFS) TestCreateSystemDirs(t *testing.T, testDir string) {
	vfs := sfs.vfsSetup

	err := vfs.CreateSystemDirs(testDir)
	if !CheckNoError(t, "CreateSystemDirs", err) {
		return
	}

	for _, dir := range vfs.SystemDirs(testDir) {
		info, err := vfs.Stat(dir.Path)
		if !CheckNoError(t, "Stat "+dir.Path, err) {
			continue
		}

		gotMode := info.Mode() & fs.ModePerm
		if gotMode != dir.Perm {
			t.Errorf("CreateSystemDirs %s :  want mode to be %o, got %o", dir.Path, dir.Perm, gotMode)
		}
	}
}

// TestCreateHomeDir tests that the user home directory exists and has the correct permissions.
func (sfs *SuiteFS) TestCreateHomeDir(t *testing.T, _ string) {
	if !sfs.canTestPerm {
		return
	}

	vfs := sfs.vfsSetup

	for _, ui := range UserInfos() {
		u, err := vfs.Idm().LookupUser(ui.Name)
		if err != nil {
			t.Fatalf("Can't find user %s", ui.Name)
		}

		homeDir, err := vfs.CreateHomeDir(u)
		if !CheckNoError(t, "CreateHomeDir "+ui.Name, err) {
			continue
		}

		fst, err := vfs.Stat(homeDir)
		if !CheckNoError(t, "Stat "+homeDir, err) {
			continue
		}

		if vfs.OSType() == avfs.OsWindows {
			return
		}

		wantMode := fs.ModeDir | avfs.HomeDirPerm()&^vfs.UMask()
		if fst.Mode() != wantMode {
			t.Errorf("Stat %s : want mode to be %o, got %o", homeDir, wantMode, fst.Mode())
		}

		sst := vfs.ToSysStat(fst)

		uid, gid := sst.Uid(), sst.Gid()
		if uid != u.Uid() || gid != u.Gid() {
			t.Errorf("Stat %s : want uid=%d, gid=%d, got uid=%d, gid=%d", homeDir, u.Uid(), u.Gid(), uid, gid)
		}
	}
}

// TestDir tests Dir function.
func (sfs *SuiteFS) TestDir(t *testing.T, _ string) {
	vfs := sfs.vfsTest

	var dirTests []*pathTest

	switch vfs.OSType() {
	case avfs.OsWindows:
		dirTests = []*pathTest{
			{`c:\`, `c:\`},
			{`c:.`, `c:.`},
			{`c:\a\b`, `c:\a`},
			{`c:a\b`, `c:a`},
			{`c:a\b\c`, `c:a\b`},
			{`\\host\share`, `\\host\share`},
			{`\\host\share\`, `\\host\share\`},
			{`\\host\share\a`, `\\host\share\`},
			{`\\host\share\a\b`, `\\host\share\a`},
		}
	default:
		dirTests = []*pathTest{
			{"", "."},
			{".", "."},
			{"/.", "/"},
			{"/", "/"},
			{"////", "/"},
			{"/foo", "/"},
			{"x/", "x"},
			{"abc", "."},
			{"abc/def", "abc"},
			{"a/b/.x", "a/b"},
			{"a/b/c.", "a/b"},
			{"a/b/c.x", "a/b"},
		}
	}

	for _, test := range dirTests {
		s := vfs.Dir(test.path)
		if s != test.result {
			t.Errorf("Dir(%q) = %q, want %q", test.path, s, test.result)
		}
	}
}

// TestDirExists tests avfs.DirExists function.
func (sfs *SuiteFS) TestDirExists(t *testing.T, testDir string) {
	vfs := sfs.vfsTest

	t.Run("DirExistsDir", func(t *testing.T) {
		ok, err := avfs.DirExists(vfs, testDir)
		CheckNoError(t, "DirExists "+testDir, err)

		if !ok {
			t.Error("DirExists : want DirExists to be true, got false")
		}
	})

	t.Run("DirExistsFile", func(t *testing.T) {
		existingFile := sfs.EmptyFile(t, testDir)

		ok, err := avfs.DirExists(vfs, existingFile)
		CheckNoError(t, "DirExists "+testDir, err)

		if ok {
			t.Error("DirExists : want DirExists to be false, got true")
		}
	})

	t.Run("DirExistsNotExisting", func(t *testing.T) {
		nonExistingFile := sfs.NonExistingFile(t, testDir)

		ok, err := avfs.DirExists(vfs, nonExistingFile)
		CheckNoError(t, "DirExists "+nonExistingFile, err)

		if ok {
			t.Error("DirExists : want DirExists to be false, got true")
		}
	})
}

// TestExists tests avfs.Exists function.
func (sfs *SuiteFS) TestExists(t *testing.T, testDir string) {
	vfs := sfs.vfsTest

	t.Run("ExistsDir", func(t *testing.T) {
		ok, err := avfs.Exists(vfs, testDir)
		CheckNoError(t, "Exists "+testDir, err)

		if !ok {
			t.Error("Exists : want DirExists to be true, got false")
		}
	})

	t.Run("ExistsFile", func(t *testing.T) {
		existingFile := sfs.EmptyFile(t, testDir)

		ok, err := avfs.Exists(vfs, existingFile)
		CheckNoError(t, "DirExists "+existingFile, err)

		if !ok {
			t.Error("Exists : want DirExists to be true, got false")
		}
	})

	t.Run("ExistsNotExisting", func(t *testing.T) {
		nonExistingFile := sfs.NonExistingFile(t, testDir)

		ok, err := avfs.Exists(vfs, nonExistingFile)
		CheckNoError(t, "Exists "+nonExistingFile, err)

		if ok {
			t.Error("Exists : want Exists to be false, got true")
		}
	})

	t.Run("ExistsInvalidPath", func(t *testing.T) {
		existingFile := sfs.EmptyFile(t, testDir)
		invalidPath := vfs.Join(existingFile, defaultFile)

		ok, err := avfs.Exists(vfs, invalidPath)

		switch vfs.OSType() {
		case avfs.OsWindows:
			CheckNoError(t, "Stat "+invalidPath, err)
		default:
			CheckPathError(t, err).OpStat().Path(invalidPath).
				Err(avfs.ErrNotADirectory, avfs.OsLinux)
		}

		if ok {
			t.Error("Exists : want Exists to be false, got true")
		}
	})
}

// TestFromToSlash tests FromSlash and ToSlash functions.
func (sfs *SuiteFS) TestFromToSlash(t *testing.T, _ string) {
	vfs := sfs.vfsTest

	sep := byte('/')
	if vfs.OSType() == avfs.OsWindows {
		sep = '\\'
	}

	slashTests := []*pathTest{
		{"", ""},
		{"/", string(sep)},
		{"/a/b", string([]byte{sep, 'a', sep, 'b'})},
		{"a//b", string([]byte{'a', sep, sep, 'b'})},
	}

	for _, test := range slashTests {
		if s := vfs.FromSlash(test.path); s != test.result {
			t.Errorf("FromSlash(%q) = %q, want %q", test.path, s, test.result)
		}

		if s := vfs.ToSlash(test.result); s != test.path {
			t.Errorf("ToSlash(%q) = %q, want %q", test.result, s, test.path)
		}
	}
}

// TestGlob tests Glob function.
func (sfs *SuiteFS) TestGlob(t *testing.T, testDir string) {
	_ = sfs.CreateSampleDirs(t, testDir)
	_ = sfs.CreateSampleFiles(t, testDir)
	sl := len(sfs.CreateSampleSymlinks(t, testDir))

	vfs := sfs.vfsTest

	t.Run("GlobNormal", func(t *testing.T) {
		pattern := testDir + "/*/*/[A-Z0-9]"
		dirNames, err := vfs.Glob(pattern)
		if !CheckNoError(t, "Glob "+pattern, err) {
			return
		}

		wantDirs := 3
		if sl > 0 {
			wantDirs += 5
		}

		if len(dirNames) != wantDirs {
			t.Errorf("Glob %s : want dirs to be %d, got %d", pattern, wantDirs, len(dirNames))
			for _, dirName := range dirNames {
				t.Log(dirName)
			}
		}
	})

	t.Run("GlobWithoutMeta", func(t *testing.T) {
		pattern := testDir
		dirNames, err := vfs.Glob(pattern)
		if !CheckNoError(t, "Glob "+pattern, err) {
			return
		}

		if len(dirNames) != 1 {
			t.Errorf("Glob %s : want dirs to be %d, got %d", pattern, 1, len(dirNames))
			for _, dirName := range dirNames {
				t.Log(dirName)
			}
		}
	})

	t.Run("GlobWithoutMetaNonExisting", func(t *testing.T) {
		pattern := vfs.Join(testDir, "/NonExisting")
		dirNames, err := vfs.Glob(pattern)
		if dirNames != nil || err != nil {
			t.Errorf("Glob %s : want error and result to be nil, got %s, %v", pattern, dirNames, err)
		}
	})

	t.Run("GlobError", func(t *testing.T) {
		patterns := []string{
			"[]",
			testDir + "/[A-Z",
		}

		for _, pattern := range patterns {
			_, err := vfs.Glob(pattern)
			if err != filepath.ErrBadPattern {
				t.Errorf("Glob %s : want error to be %v, got %v", pattern, filepath.ErrBadPattern, err)
			}
		}
	})
}

// TestHashFile tests avfs.HashFile function.
func (sfs *SuiteFS) TestHashFile(t *testing.T, testDir string) {
	vfs := sfs.vfsSetup
	rtParams := &avfs.RndTreeParams{
		MinName: 32, MaxName: 32,
		MinFiles: 100, MaxFiles: 100,
		MinFileSize: 16, MaxFileSize: 100 * 1024,
	}

	rt, err := avfs.NewRndTree(vfs, testDir, rtParams)
	if !CheckNoError(t, "NewRndTree", err) {
		return
	}

	err = rt.CreateTree()
	if !CheckNoError(t, "CreateTree", err) {
		return
	}

	defer vfs.RemoveAll(testDir) //nolint:errcheck // Ignore errors.

	h := sha512.New()

	for _, file := range rt.Files {
		content, err := vfs.ReadFile(file.Name)
		if !CheckNoError(t, "ReadFile", err) {
			continue
		}

		h.Reset()

		_, err = h.Write(content)
		CheckNoError(t, "Write", err)

		wantSum := h.Sum(nil)

		gotSum, err := avfs.HashFile(vfs, file.Name, h)
		CheckNoError(t, "HashFile", err)

		if !bytes.Equal(wantSum, gotSum) {
			t.Errorf("HashFile %s : \nwant : %x\ngot  : %x", file.Name, wantSum, gotSum)
		}
	}
}

// TestIsAbs tests IsAbs function.
func (sfs *SuiteFS) TestIsAbs(t *testing.T, _ string) {
	vfs := sfs.vfsTest

	type IsAbsTest struct {
		path  string
		isAbs bool
	}

	var isAbsTests []IsAbsTest

	switch vfs.OSType() {
	case avfs.OsWindows:
		isAbsTests = []IsAbsTest{
			{`C:\`, true},
			{`c\`, false},
			{`c::`, false},
			{`c:`, false},
			{`/`, false},
			{`\`, false},
			{`\Windows`, false},
			{`c:a\b`, false},
			{`c:\a\b`, true},
			{`c:/a/b`, true},
			{`\\host\share\foo`, true},
			{`//host/share/foo/bar`, true},
		}

	default:
		isAbsTests = []IsAbsTest{
			{"", false},
			{"/", true},
			{"/usr/bin/gcc", true},
			{"..", false},
			{"/a/../bb", true},
			{".", false},
			{"./", false},
			{"lala", false},
		}
	}

	for _, test := range isAbsTests {
		r := vfs.IsAbs(test.path)
		if r != test.isAbs {
			t.Errorf("IsAbs(%q) = %v, want %v", test.path, r, test.isAbs)
		}
	}
}

// TestIsDir tests avfs.IsDir function.
func (sfs *SuiteFS) TestIsDir(t *testing.T, testDir string) {
	vfs := sfs.vfsTest

	t.Run("IsDir", func(t *testing.T) {
		existingDir := sfs.ExistingDir(t, testDir)

		ok, err := avfs.IsDir(vfs, existingDir)
		CheckNoError(t, "IsDir "+existingDir, err)

		if !ok {
			t.Error("IsDir : want IsDir to be true, got false")
		}
	})

	t.Run("IsDirFile", func(t *testing.T) {
		existingFile := sfs.EmptyFile(t, testDir)

		ok, err := avfs.IsDir(vfs, existingFile)
		CheckNoError(t, "IsDir "+existingFile, err)

		if ok {
			t.Error("IsDirFile : want DirExists to be false, got true")
		}
	})

	t.Run("IsDirNonExisting", func(t *testing.T) {
		nonExistingFile := sfs.NonExistingFile(t, testDir)

		ok, err := avfs.IsDir(vfs, nonExistingFile)
		CheckPathError(t, err).OpStat().Path(nonExistingFile).
			Err(avfs.ErrNoSuchFileOrDir, avfs.OsLinux).
			Err(avfs.ErrWinFileNotFound, avfs.OsWindows)

		if ok {
			t.Error("IsDirNonExisting : want DirExists to be false, got true")
		}
	})
}

// TestIsEmpty tests avfs.IsEmpty function.
func (sfs *SuiteFS) TestIsEmpty(t *testing.T, testDir string) {
	vfs := sfs.vfsTest

	t.Run("IsEmptyFile", func(t *testing.T) {
		existingFile := sfs.EmptyFile(t, testDir)

		ok, err := avfs.IsEmpty(vfs, existingFile)
		CheckNoError(t, "IsEmpty "+existingFile, err)

		if !ok {
			t.Error("IsEmpty : want IsEmpty to be true, got false")
		}
	})

	t.Run("IsEmptyDirEmpty", func(t *testing.T) {
		emptyDir := sfs.ExistingDir(t, testDir)

		ok, err := avfs.IsEmpty(vfs, emptyDir)
		CheckNoError(t, "IsEmpty "+emptyDir, err)

		if !ok {
			t.Error("IsEmpty : want IsEmpty to be true, got false")
		}
	})

	t.Run("IsEmptyDir", func(t *testing.T) {
		sfs.ExistingDir(t, testDir)

		ok, err := avfs.IsEmpty(vfs, testDir)
		CheckNoError(t, "IsEmpty "+testDir, err)

		if ok {
			t.Error("IsEmpty : want IsEmpty to be false, got true")
		}
	})

	t.Run("IsEmptyNonExisting", func(t *testing.T) {
		nonExistingFile := sfs.NonExistingFile(t, testDir)

		wantErr := fmt.Errorf("%q path does not exist", nonExistingFile)

		ok, err := avfs.IsEmpty(vfs, nonExistingFile)
		if err.Error() != wantErr.Error() {
			t.Errorf("IsEmpty : want error to be %v, got %v", wantErr, err)
		}

		if ok {
			t.Error("IsEmpty : want IsEmpty to be false, got true")
		}
	})
}

// TestIsPathSeparator tests IsPathSeparator function.
func (sfs *SuiteFS) TestIsPathSeparator(t *testing.T, _ string) {
	vfs := sfs.vfsTest

	isPathSepTests := []struct {
		sep   uint8
		isAbs bool
	}{
		{sep: '/', isAbs: true},
		{sep: '\\', isAbs: vfs.OSType() == avfs.OsWindows},
		{sep: '.', isAbs: false},
		{sep: 'a', isAbs: false},
	}

	for _, test := range isPathSepTests {
		r := vfs.IsPathSeparator(test.sep)
		if r != test.isAbs {
			t.Errorf("IsPathSeparator(%q) = %v, want %v", test.sep, r, test.isAbs)
		}
	}
}

// TestJoin tests Join function.
func (sfs *SuiteFS) TestJoin(t *testing.T, _ string) {
	vfs := sfs.vfsTest

	type joinTest struct { //nolint:govet // no fieldalignment for test structs
		elem []string
		path string
	}

	var joinTests []*joinTest

	switch vfs.OSType() {
	case avfs.OsWindows:
		joinTests = []*joinTest{
			{elem: []string{`directory`, `file`}, path: `directory\file`},
			{elem: []string{`C:\Windows\`, `System32`}, path: `C:\Windows\System32`},
			{elem: []string{`C:\Windows\`, ``}, path: `C:\Windows`},
			{elem: []string{`C:\`, `Windows`}, path: `C:\Windows`},
			{elem: []string{`C:`, `a`}, path: `C:a`},
			{elem: []string{`C:`, `a\b`}, path: `C:a\b`},
			{elem: []string{`C:`, `a`, `b`}, path: `C:a\b`},
			{elem: []string{`C:`, ``, `b`}, path: `C:b`},
			{elem: []string{`C:`, ``, ``, `b`}, path: `C:b`},
			{elem: []string{`C:`, ``}, path: `C:.`},
			{elem: []string{`C:`, ``, ``}, path: `C:.`},
			{elem: []string{`C:.`, `a`}, path: `C:a`},
			{elem: []string{`C:a`, `b`}, path: `C:a\b`},
			{elem: []string{`C:a`, `b`, `d`}, path: `C:a\b\d`},
			{elem: []string{`\\host\share`, `foo`}, path: `\\host\share\foo`},
			{elem: []string{`\\host\share\foo`}, path: `\\host\share\foo`},
			{elem: []string{`//host/share`, `foo/bar`}, path: `\\host\share\foo\bar`},
			{elem: []string{`\`}, path: `\`},
			{elem: []string{`\`, ``}, path: `\`},
			{elem: []string{`\`, `a`}, path: `\a`},
			{elem: []string{`\\`, `a`}, path: `\a`},
			{elem: []string{`\`, `a`, `b`}, path: `\a\b`},
			{elem: []string{`\\`, `a`, `b`}, path: `\a\b`},
			{elem: []string{`\`, `\\a\b`, `c`}, path: `\a\b\c`},
			{elem: []string{`\\a`, `b`, `c`}, path: `\a\b\c`},
			{elem: []string{`\\a\`, `b`, `c`}, path: `\a\b\c`},
		}
	default:
		joinTests = []*joinTest{
			// zero parameters
			{elem: []string{}},

			// one parameter
			{elem: []string{""}},
			{elem: []string{"a"}, path: "a"},

			// two parameters
			{elem: []string{"a", "b"}, path: "a/b"},
			{elem: []string{"a", ""}, path: "a"},
			{elem: []string{"", "b"}, path: "b"},
			{elem: []string{"/", "a"}, path: "/a"},
			{elem: []string{"/", ""}, path: "/"},
			{elem: []string{"a/", "b"}, path: "a/b"},
			{elem: []string{"a/", ""}, path: "a"},
			{elem: []string{"", ""}},
		}
	}

	for _, test := range joinTests {
		p := vfs.Join(test.elem...)
		if p != test.path {
			t.Errorf("Join(%q) = %q, want %q", test.elem, p, test.path)
		}
	}
}

func errp(e error) string {
	if e == nil {
		return "<nil>"
	}

	return e.Error()
}

func (sfs *SuiteFS) TestMatch(t *testing.T, _ string) {
	vfs := sfs.vfsTest

	matchTests := []struct { //nolint:govet // no fieldalignment for test structs
		pattern, s string
		match      bool
		err        error
	}{
		{"abc", "abc", true, nil},
		{"*", "abc", true, nil},
		{"*c", "abc", true, nil},
		{"a*", "a", true, nil},
		{"a*", "abc", true, nil},
		{"a*", "ab/c", false, nil},
		{"a*/b", "abc/b", true, nil},
		{"a*/b", "a/c/b", false, nil},
		{"a*b*c*d*e*/f", "axbxcxdxe/f", true, nil},
		{"a*b*c*d*e*/f", "axbxcxdxexxx/f", true, nil},
		{"a*b*c*d*e*/f", "axbxcxdxe/xxx/f", false, nil},
		{"a*b*c*d*e*/f", "axbxcxdxexxx/fff", false, nil},
		{"a*b?c*x", "abxbbxdbxebxczzx", true, nil},
		{"a*b?c*x", "abxbbxdbxebxczzy", false, nil},
		{"ab[c]", "abc", true, nil},
		{"ab[b-d]", "abc", true, nil},
		{"ab[e-g]", "abc", false, nil},
		{"ab[^c]", "abc", false, nil},
		{"ab[^b-d]", "abc", false, nil},
		{"ab[^e-g]", "abc", true, nil},
		{"a\\*b", "a*b", true, nil},
		{"a\\*b", "ab", false, nil},
		{"a?b", "a☺b", true, nil},
		{"a[^a]b", "a☺b", true, nil},
		{"a???b", "a☺b", false, nil},
		{"a[^a][^a][^a]b", "a☺b", false, nil},
		{"[a-ζ]*", "α", true, nil},
		{"*[a-ζ]", "A", false, nil},
		{"a?b", "a/b", false, nil},
		{"a*b", "a/b", false, nil},
		{"[\\]a]", "]", true, nil},
		{"[\\-]", "-", true, nil},
		{"[x\\-]", "x", true, nil},
		{"[x\\-]", "-", true, nil},
		{"[x\\-]", "z", false, nil},
		{"[\\-x]", "x", true, nil},
		{"[\\-x]", "-", true, nil},
		{"[\\-x]", "a", false, nil},
		{"[]a]", "]", false, filepath.ErrBadPattern},
		{"[-]", "-", false, filepath.ErrBadPattern},
		{"[x-]", "x", false, filepath.ErrBadPattern},
		{"[x-]", "-", false, filepath.ErrBadPattern},
		{"[x-]", "z", false, filepath.ErrBadPattern},
		{"[-x]", "x", false, filepath.ErrBadPattern},
		{"[-x]", "-", false, filepath.ErrBadPattern},
		{"[-x]", "a", false, filepath.ErrBadPattern},
		{"\\", "a", false, filepath.ErrBadPattern},
		{"[a-b-c]", "a", false, filepath.ErrBadPattern},
		{"[", "a", false, filepath.ErrBadPattern},
		{"[^", "a", false, filepath.ErrBadPattern},
		{"[^bc", "a", false, filepath.ErrBadPattern},
		{"a[", "a", false, filepath.ErrBadPattern},
		{"a[", "ab", false, filepath.ErrBadPattern},
		{"a[", "x", false, filepath.ErrBadPattern},
		{"a/b[", "x", false, filepath.ErrBadPattern},
		{"*x", "xxx", true, nil},
	}

	for _, tt := range matchTests {
		pattern := tt.pattern
		s := tt.s

		if vfs.OSType() == avfs.OsWindows {
			if strings.Contains(pattern, "\\") {
				// no escape allowed on Windows.
				continue
			}

			pattern = vfs.Clean(pattern)
			s = vfs.Clean(s)
		}

		ok, err := vfs.Match(pattern, s)
		if ok != tt.match || err != tt.err {
			t.Errorf("Match(%#q, %#q) = %v, %q want %v, %q", pattern, s, ok, errp(err), tt.match, errp(tt.err))
		}
	}
}

// TestRel tests Rel function.
func (sfs *SuiteFS) TestRel(t *testing.T, _ string) {
	vfs := sfs.vfsTest

	type relTest struct {
		root, path, want string
	}

	relTests := []*relTest{
		{root: "a/b", path: "a/b", want: "."},
		{root: "a/b/.", path: "a/b", want: "."},
		{root: "a/b", path: "a/b/.", want: "."},
		{root: "./a/b", path: "a/b", want: "."},
		{root: "a/b", path: "./a/b", want: "."},
		{root: "ab/cd", path: "ab/cde", want: "../cde"},
		{root: "ab/cd", path: "ab/c", want: "../c"},
		{root: "a/b", path: "a/b/c/d", want: "c/d"},
		{root: "a/b", path: "a/b/../c", want: "../c"},
		{root: "a/b/../c", path: "a/b", want: "../b"},
		{root: "a/b/c", path: "a/c/d", want: "../../c/d"},
		{root: "a/b", path: "c/d", want: "../../c/d"},
		{root: "a/b/c/d", path: "a/b", want: "../.."},
		{root: "a/b/c/d", path: "a/b/", want: "../.."},
		{root: "a/b/c/d/", path: "a/b", want: "../.."},
		{root: "a/b/c/d/", path: "a/b/", want: "../.."},
		{root: "../../a/b", path: "../../a/b/c/d", want: "c/d"},
		{root: "/a/b", path: "/a/b", want: "."},
		{root: "/a/b/.", path: "/a/b", want: "."},
		{root: "/a/b", path: "/a/b/.", want: "."},
		{root: "/ab/cd", path: "/ab/cde", want: "../cde"},
		{root: "/ab/cd", path: "/ab/c", want: "../c"},
		{root: "/a/b", path: "/a/b/c/d", want: "c/d"},
		{root: "/a/b", path: "/a/b/../c", want: "../c"},
		{root: "/a/b/../c", path: "/a/b", want: "../b"},
		{root: "/a/b/c", path: "/a/c/d", want: "../../c/d"},
		{root: "/a/b", path: "/c/d", want: "../../c/d"},
		{root: "/a/b/c/d", path: "/a/b", want: "../.."},
		{root: "/a/b/c/d", path: "/a/b/", want: "../.."},
		{root: "/a/b/c/d/", path: "/a/b", want: "../.."},
		{root: "/a/b/c/d/", path: "/a/b/", want: "../.."},
		{root: "/../../a/b", path: "/../../a/b/c/d", want: "c/d"},
		{root: ".", path: "a/b", want: "a/b"},
		{root: ".", path: "..", want: ".."},

		// can't do purely lexically
		{root: "..", path: ".", want: "err"},
		{root: "..", path: "a", want: "err"},
		{root: "../..", path: "..", want: "err"},
		{root: "a", path: "/a", want: "err"},
		{root: "/a", path: "a", want: "err"},
	}

	relTestsWin := []*relTest{
		{root: `C:a\b\c`, path: `C:a/b/d`, want: `..\d`},
		{root: `C:\`, path: `D:\`, want: `err`},
		{root: `C:`, path: `D:`, want: `err`},
		{root: `C:\Projects`, path: `c:\projects\src`, want: `src`},
		{root: `C:\Projects`, path: `c:\projects`, want: `.`},
		{root: `C:\Projects\a\..`, path: `c:\projects`, want: `.`},
	}

	if vfs.OSType() == avfs.OsWindows {
		relTests = append(relTests, relTestsWin...)
		for i := range relTests {
			relTests[i].want = filepath.FromSlash(relTests[i].want)
		}
	}

	for _, test := range relTests {
		got, err := vfs.Rel(test.root, test.path)
		if test.want == "err" {
			if err == nil {
				t.Errorf("Rel(%q, %q)=%q, want error", test.root, test.path, got)
			}

			continue
		}

		if err != nil {
			t.Errorf("Rel(%q, %q): want %q, got error: %s", test.root, test.path, test.want, err)
		}

		if got != test.want {
			t.Errorf("Rel(%q, %q)=%q, want %q", test.root, test.path, got, test.want)
		}
	}
}

// TestRndTree tests RndTree methods.
func (sfs *SuiteFS) TestRndTree(t *testing.T, testDir string) {
	const randSeed = 42

	vfs := sfs.vfsSetup

	rtTests := []*avfs.RndTreeParams{
		{
			MinName: 5, MaxName: 10,
			MinDirs: 10, MaxDirs: 30,
			MinFiles: 10, MaxFiles: 30,
			MinFileSize: 0, MaxFileSize: 2048,
			MinSymlinks: 10, MaxSymlinks: 30,
		},
		{
			MinName: 3, MaxName: 3,
			MinDirs: 3, MaxDirs: 3,
			MinFiles: 3, MaxFiles: 3,
			MinFileSize: 3, MaxFileSize: 3,
			MinSymlinks: 3, MaxSymlinks: 3,
		},
	}

	t.Run("RndTree", func(t *testing.T) {
		rand.Seed(randSeed)

		for i, rtTest := range rtTests {
			path := vfs.Join(testDir, "RndTree", strconv.Itoa(i))

			sfs.CreateDir(t, path, avfs.DefaultDirPerm)

			rt, err := avfs.NewRndTree(vfs, path, rtTest)
			CheckNoError(t, "NewRndTree", err)

			err = rt.CreateTree()
			if !CheckNoError(t, "CreateTree "+strconv.Itoa(i), err) {
				continue
			}

			err = rt.CreateDirs()
			CheckNoError(t, "CreateDirs", err)

			err = rt.CreateFiles()
			CheckNoError(t, "CreateFiles", err)

			err = rt.CreateSymlinks()
			CheckNoError(t, "CreateSymlinks", err)

			nbDirs := len(rt.Dirs)
			if nbDirs < rtTest.MinDirs || nbDirs > rtTest.MaxDirs {
				t.Errorf("Dirs %d : want nb Dirs to be between %d and %d, got %d",
					i, rtTest.MinDirs, rtTest.MaxDirs, nbDirs)
			}

			nbFiles := len(rt.Files)
			if nbFiles < rtTest.MinFiles || nbFiles > rtTest.MaxFiles {
				t.Errorf("Files %d : want nb Files to be between %d and %d, got %d",
					i, rtTest.MinFiles, rtTest.MaxFiles, nbFiles)
			}

			if vfs.HasFeature(avfs.FeatSymlink) {
				nbSymlinks := len(rt.SymLinks)
				if nbSymlinks < rtTest.MinSymlinks || nbSymlinks > rtTest.MaxSymlinks {
					t.Errorf("Dirs %d : want nb Dirs to be between %d and %d, got %d",
						i, rtTest.MinSymlinks, rtTest.MaxSymlinks, nbSymlinks)
				}
			}
		}
	})

	t.Run("RndTreeAlreadyCreated", func(t *testing.T) {
		rand.Seed(randSeed)

		for i, rtTest := range rtTests {
			path := vfs.Join(testDir, "RndTree", strconv.Itoa(i))

			rt, err := avfs.NewRndTree(vfs, path, rtTest)
			CheckNoError(t, "NewRndTree", err)

			err = rt.CreateDirs()
			CheckNoError(t, "CreateDirs", err)

			err = rt.CreateFiles()
			CheckNoError(t, "CreateFile", err)

			if vfs.HasFeature(avfs.FeatSymlink) {
				err = rt.CreateSymlinks()
				CheckNoError(t, "CreateSymlinks", err)
			}
		}
	})

	t.Run("RndTreeErrors", func(t *testing.T) {
		rtTests := []struct {
			params  *avfs.RndTreeParams
			wantErr error
		}{
			{
				params:  &avfs.RndTreeParams{MinName: 0, MaxName: 0},
				wantErr: avfs.ErrNameOutOfRange,
			},
			{
				params:  &avfs.RndTreeParams{MinName: 1, MaxName: 0},
				wantErr: avfs.ErrNameOutOfRange,
			},
			{
				params:  &avfs.RndTreeParams{MinName: 1, MaxName: 1, MinDirs: -1, MaxDirs: 0},
				wantErr: avfs.ErrDirsOutOfRange,
			},
			{
				params:  &avfs.RndTreeParams{MinName: 1, MaxName: 1, MinDirs: 1, MaxDirs: 0},
				wantErr: avfs.ErrDirsOutOfRange,
			},
			{
				params:  &avfs.RndTreeParams{MinName: 1, MaxName: 1, MinFiles: -1, MaxFiles: 0},
				wantErr: avfs.ErrFilesOutOfRange,
			},
			{
				params:  &avfs.RndTreeParams{MinName: 1, MaxName: 1, MinFiles: 1, MaxFiles: 0},
				wantErr: avfs.ErrFilesOutOfRange,
			},
			{
				params:  &avfs.RndTreeParams{MinName: 1, MaxName: 1, MinFileSize: -1, MaxFileSize: 0},
				wantErr: avfs.ErrFileSizeOutOfRange,
			},
			{
				params:  &avfs.RndTreeParams{MinName: 1, MaxName: 1, MinFileSize: 1, MaxFileSize: 0},
				wantErr: avfs.ErrFileSizeOutOfRange,
			},
			{
				params:  &avfs.RndTreeParams{MinName: 1, MaxName: 1, MinSymlinks: -1, MaxSymlinks: 0},
				wantErr: avfs.ErrSymlinksOutOfRange,
			},
			{
				params:  &avfs.RndTreeParams{MinName: 1, MaxName: 1, MinSymlinks: 1, MaxSymlinks: 0},
				wantErr: avfs.ErrSymlinksOutOfRange,
			},
		}

		for i, rtTest := range rtTests {
			_, err := avfs.NewRndTree(vfs, testDir, rtTest.params)
			if rtTest.wantErr != err {
				t.Errorf("NewRndTree %d : want error to be %v, got %v", i, rtTest.wantErr, err)
			}
		}
	})
}

// TestSplit tests Split function.
func (sfs *SuiteFS) TestSplit(t *testing.T, _ string) {
	vfs := sfs.vfsTest

	type splitTest struct {
		path, dir, file string
	}

	var splitTests []*splitTest

	switch vfs.OSType() {
	case avfs.OsWindows:
		splitTests = []*splitTest{
			{path: `c:`, dir: `c:`},
			{path: `c:/`, dir: `c:/`},
			{path: `c:/foo`, dir: `c:/`, file: `foo`},
			{path: `c:/foo/bar`, dir: `c:/foo/`, file: `bar`},
			{path: `//host/share`, dir: `//host/share`},
			{path: `//host/share/`, dir: `//host/share/`},
			{path: `//host/share/foo`, dir: `//host/share/`, file: `foo`},
			{path: `\\host\share`, dir: `\\host\share`},
			{path: `\\host\share\`, dir: `\\host\share\`},
			{path: `\\host\share\foo`, dir: `\\host\share\`, file: `foo`},
		}
	default:
		splitTests = []*splitTest{
			{path: "a/b", dir: "a/", file: "b"},
			{path: "a/b/", dir: "a/b/"},
			{path: "a/", dir: "a/"},
			{path: "a", file: "a"},
			{path: "/", dir: "/"},
		}
	}

	for _, test := range splitTests {
		d, f := vfs.Split(test.path)
		if d != test.dir || f != test.file {
			t.Errorf("Split(%q) = %q, %q, want %q, %q", test.path, d, f, test.dir, test.file)
		}
	}
}

// TestSplitAbs tests SplitAbs function.
func (sfs *SuiteFS) TestSplitAbs(t *testing.T, _ string) {
	vfs := sfs.vfsTest

	cases := []struct {
		path   string
		dir    string
		file   string
		osType avfs.OSType
	}{
		{osType: avfs.OsLinux, path: "/", dir: "", file: ""},
		{osType: avfs.OsLinux, path: "/home", dir: "", file: "home"},
		{osType: avfs.OsLinux, path: "/home/user", dir: "/home", file: "user"},
		{osType: avfs.OsLinux, path: "/usr/lib/xorg", dir: "/usr/lib", file: "xorg"},
		{osType: avfs.OsWindows, path: `C:\`, dir: `C:`, file: ""},
		{osType: avfs.OsWindows, path: `C:\Users`, dir: `C:`, file: "Users"},
		{osType: avfs.OsWindows, path: `C:\Users\Default`, dir: `C:\Users`, file: "Default"},
	}

	for _, c := range cases {
		if c.osType != vfs.OSType() {
			continue
		}

		dir, file := vfs.SplitAbs(c.path)
		if c.dir != dir {
			t.Errorf("splitPath %s : want dir to be %s, got %s", c.path, c.dir, dir)
		}

		if c.file != file {
			t.Errorf("splitPath %s : want file to be %s, got %s", c.path, c.file, file)
		}
	}
}

// TestUMask tests Umask methods.
<<<<<<< HEAD
func (*SuiteFS) TestUMask(t *testing.T, testDir string) {
=======
func (sfs *SuiteFS) TestUMask(t *testing.T, _ string) {
>>>>>>> bc327c4c
	const umaskSet = fs.FileMode(0o77)

	umaskTest := umaskSet

	if avfs.CurrentOSType() == avfs.OsWindows {
		umaskTest = defaultUmask
	}

	umask := avfs.UMask()
	if umask != defaultUmask {
		t.Errorf("UMask : want OS umask %o, got %o", defaultUmask, umask)
	}

	avfs.SetUMask(umaskSet)

	umask = avfs.UMask()
	if umask != umaskTest {
		t.Errorf("UMask : want test umask %o, got %o", umaskTest, umask)
	}

	avfs.SetUMask(defaultUmask)

	umask = avfs.UMask()
	if umask != defaultUmask {
		t.Errorf("UMask : want OS umask %o, got %o", defaultUmask, umask)
	}
}

// TestWalkDir tests WalkDir function.
func (sfs *SuiteFS) TestWalkDir(t *testing.T, testDir string) {
	dirs := sfs.CreateSampleDirs(t, testDir)
	files := sfs.CreateSampleFiles(t, testDir)
	symlinks := sfs.CreateSampleSymlinks(t, testDir)

	vfs := sfs.vfsTest
	lNames := len(dirs) + len(files) + len(symlinks)
	wantNames := make([]string, 0, lNames)

	wantNames = append(wantNames, testDir)
	for _, dir := range dirs {
		wantNames = append(wantNames, dir.Path)
	}

	for _, file := range files {
		wantNames = append(wantNames, file.Path)
	}

	if vfs.HasFeature(avfs.FeatSymlink) {
		for _, sl := range symlinks {
			wantNames = append(wantNames, sl.NewPath)
		}
	}

	sort.Strings(wantNames)

	t.Run("WalkDir", func(t *testing.T) {
		gotNames := make(map[string]int)
		err := vfs.WalkDir(testDir, func(path string, info fs.DirEntry, err error) error {
			gotNames[path]++

			return nil
		})
		CheckNoError(t, "WalkDir"+testDir, err)

		if len(wantNames) != len(gotNames) {
			t.Errorf("Walk %s : want %d files or dirs, got %d", testDir, len(wantNames), len(gotNames))
		}

		for _, wantName := range wantNames {
			n, ok := gotNames[wantName]
			if !ok || n != 1 {
				t.Errorf("Walk %s : path %s not found", testDir, wantName)
			}
		}
	})

	t.Run("WalkNonExistingFile", func(t *testing.T) {
		nonExistingFile := sfs.NonExistingFile(t, testDir)

		err := vfs.WalkDir(nonExistingFile, func(path string, info fs.DirEntry, err error) error {
			return nil
		})

		CheckNoError(t, "WalkDir "+nonExistingFile, err)
	})
}<|MERGE_RESOLUTION|>--- conflicted
+++ resolved
@@ -1364,11 +1364,7 @@
 }
 
 // TestUMask tests Umask methods.
-<<<<<<< HEAD
-func (*SuiteFS) TestUMask(t *testing.T, testDir string) {
-=======
 func (sfs *SuiteFS) TestUMask(t *testing.T, _ string) {
->>>>>>> bc327c4c
 	const umaskSet = fs.FileMode(0o77)
 
 	umaskTest := umaskSet
